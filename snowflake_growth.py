--- conflicted
+++ resolved
@@ -67,10 +67,6 @@
         initial_position = (dim[0]//2, dim[1]//2)
     plate[initial_position[0]][initial_position[1]] = {"is_in_crystal":True, "b":0, "c":1, "d":0}
     return plate
-<<<<<<< HEAD
-=======
-    
->>>>>>> 7e58a8bd
 
 def generate_neighbours(coordinates):
     """
@@ -123,8 +119,6 @@
                 break
     return list_neighbours
 
-
-<<<<<<< HEAD
 def diffusion(plate_in):
     """
     Computes diffusion for a cell in a `plate` put as parameter. It has a side effect, that is, it changes the value of key "d" of the cell.
@@ -278,8 +272,6 @@
         
 model_snowflake()
 
-=======
->>>>>>> 7e58a8bd
 if __name__ == '__main__':
     import doctest
     doctest.testmod()
