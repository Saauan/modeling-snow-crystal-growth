--- conflicted
+++ resolved
@@ -527,39 +527,6 @@
     for j in range(DIMENSION[1]):
         NEIGHBOURS[(i,j)] = get_neighbours((i,j))
 
-
-
-
-
-
-
-<<<<<<< HEAD
-=======
-parser.add_argument('-m','-mu', type=float,
-                    help='The Mu value, 2nd coefficient of the melting phase, corresponds to the water transformed into steam.', default=MU)
-
-parser.add_argument('-k','-kappa', type=float,
-                    help='The Kappa value, coefficient of the freezing phase, corresponds to steam which is transformed into ice for a border cell.', default=KAPPA)
-
-parser.add_argument('-r', '-rho', type=float,
-                    help='The Rho value, corresponds to the density of steam in each cell at the beginning of the simulation.', default=RHO)
-
-parser.add_argument('-app', '-approximation', type=int,
-                    help='The Approximation value, the range which represents the distance from the initial cell where the calculous are made.', default=APPROXIMATION)
-
-parser.add_argument('-s', '-sigma', type=float,
-                    help='The Sigma value, corresponds to the interference.', default=SIGMA)
-
-parser.add_argument('-d', '-dimension', type=int,
-                    help='The Dimension value, corresponds to the size of your screen for the creation of the snowflake.', default=DIMENSION[0])
-
-parser.add_argument('-f', '-frequency', type=int,
-                    help='The Frequency value, every time we pass the number of frames corresponding to the frequency, a picture is created.', default=50)
-parameter = vars(parser.parse_args())
-
-SIGMA = parameter['s']
->>>>>>> 7ed586df
-
 model_snowflake()
 
 if __name__ == '__main__':
